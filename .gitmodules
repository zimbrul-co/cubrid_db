--- conflicted
+++ resolved
@@ -1,8 +1,4 @@
 [submodule "cci-src"]
 	path = cci-src
-<<<<<<< HEAD
-	url = https://github.com/CUBRID/cubrid-cci.git
-=======
 	url = git@github.com:CUBRID/cubrid-cci.git
-	branch = develop
->>>>>>> 6ee8ea0f
+	branch = develop