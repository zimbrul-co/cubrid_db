
from distutils.core import setup, Extension

import os
import sys
import platform

if os.name == 'nt':
    from distutils import msvc9compiler
    msvc9compiler.VERSION = 14.0 #Visual studio 2015

# Get the script directory.
def get_script_dir():
    path = os.path.abspath(sys.argv[0])
    if os.path.isdir(path):
        return path
    elif os.path.isfile(path):
        return os.path.dirname(path)

# set platform var
os_type = ''
arch_type = ''

if platform.system() == 'Windows':
    os_type = 'Windows'

    if platform.architecture()[0] == '32bit':
        arch_type = 'x86'
        os.system("build_cci.bat x86")
    elif platform.architecture()[0] == '64bit':
        arch_type = 'x64'
        os.system("build_cci.bat x64")
    else:
        print('The machine type cannot be determined. Exit.')
        sys.exit(1)

#elif platform.system() == 'Linux':
else:
    os_type = 'Linux'

    os.system("chmod +x build_cci.sh")
    if platform.architecture()[0] == '32bit':
        arch_type = 'x86'
        os.system("./build_cci.sh x86")
    elif platform.architecture()[0] == '64bit':
        arch_type = 'x64'
        os.system("./build_cci.sh x64")
    else:
        print('The machine type cannot be determined. Exit.')
        sys.exit(1)

# set Include dir and Link dir
inc_dir = ''
lnk_dir = ''

if os_type == 'Windows':
    script_dir = os.getcwd()
    print ('script_dir:',script_dir)
    inc_dir_base = os.path.join(script_dir, "cci-src\\src\\base")
    inc_dir_broker = os.path.join(script_dir, "cci-src\\src\\broker")
    inc_dir_cci = os.path.join(script_dir, "cci-src\\src\\cci")

    if arch_type == 'x86':
        lnk_dir = os.path.join(script_dir, "cci-src\\win\\cas_cci\\Win32\\Release")
        lnk_dir_ex = os.path.join(script_dir, "cci-src\\win\\external\\lib")
    else:
        lnk_dir = os.path.join(script_dir, "cci-src\\win\\cas_cci\\x64\\Release")
        lnk_dir_ex = os.path.join(script_dir, "cci-src\\win\\external\\lib64")

#elif os_type == 'Linux':
else:
    script_dir = os.getcwd()
    print ('script_dir:',script_dir)
    inc_dir_base = os.path.join(script_dir, "cci-src/src/base")
    inc_dir_broker = os.path.join(script_dir, "cci-src/src/broker")
    inc_dir_cci = os.path.join(script_dir, "cci-src/src/cci")

    if arch_type == 'x86':
        lnk_dir = os.path.join(script_dir, "cci-src/cci/.libs")
    else:
        lnk_dir = os.path.join(script_dir, "cci-src/cci/.libs")


# set ext_modules
if os_type == 'Windows':
    # use the CCI static library
    if os.path.isfile(os.path.join(lnk_dir, 'cas_cci.lib')):
        ext_modules = [
            Extension(
                name="_cubrid",
                extra_link_args=["/NODEFAULTLIB:libcmt"],
                library_dirs=[lnk_dir, lnk_dir_ex],
                libraries=["cas_cci", "libregex38a",
                           "ws2_32", "oleaut32", "advapi32"],
                include_dirs=[inc_dir_base, inc_dir_cci, inc_dir_broker],
                sources=['python_cubrid.c'],
            )
        ]
    else:
        print ("CCI static lib not found. Exit.")
        sys.exit(1)

else:
    cci_static_lib = os.path.join(lnk_dir, 'libcascci.a')
    if os.path.isfile(cci_static_lib):  # use the CCI static library
        ext_modules = [
            Extension(
                name="_cubrid",
                include_dirs=[inc_dir_base, inc_dir_cci, inc_dir_broker],
                sources=['python_cubrid.c'],
                libraries=["pthread", "stdc++"],
                extra_objects=[cci_static_lib]
            )
        ]
    else:
        print ("CCI static lib not found. Exit.")
        sys.exit(1)


<<<<<<< HEAD
# set py_modules
py_modules = [
    "CUBRIDdb.connections",
    "CUBRIDdb.cursors",
    "CUBRIDdb.FIELD_TYPE",
    "django_cubrid.base",
    "django_cubrid.client",
    "django_cubrid.compiler",
    "django_cubrid.creation",
    "django_cubrid.features",
    "django_cubrid.introspection",
    "django_cubrid.operations",
    "django_cubrid.schema",
    "django_cubrid.validation",
]
=======
version = "11.2.0.0010"
>>>>>>> 637a19e6

# Install CUBRID-Python driver.
setup(
    name="CUBRID-Python",
    version="11.0.0.0001",
    description="Python interface to CUBRID",
    long_description=\
            "Python interface to CUBRID conforming to the python DB API 2.0 "
            "specification.\n"
            "See http://www.python.org/topics/database/DatabaseAPI-2.0.html.",
    py_modules=py_modules,
    author="Li Jinhu, Li Lin, Zhang hui",
    author_email="beagem@nhn.com",
    license="BSD",
    url="http://svn.cubrid.org/cubridapis/python/",
    ext_modules=ext_modules
)<|MERGE_RESOLUTION|>--- conflicted
+++ resolved
@@ -117,7 +117,6 @@
         sys.exit(1)
 
 
-<<<<<<< HEAD
 # set py_modules
 py_modules = [
     "CUBRIDdb.connections",
@@ -133,14 +132,11 @@
     "django_cubrid.schema",
     "django_cubrid.validation",
 ]
-=======
-version = "11.2.0.0010"
->>>>>>> 637a19e6
 
 # Install CUBRID-Python driver.
 setup(
     name="CUBRID-Python",
-    version="11.0.0.0001",
+    version="11.2.0.0010",
     description="Python interface to CUBRID",
     long_description=\
             "Python interface to CUBRID conforming to the python DB API 2.0 "
