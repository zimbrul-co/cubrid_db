--- conflicted
+++ resolved
@@ -5,6 +5,9 @@
 import sys
 import platform
 
+if os.name == 'nt':
+    from distutils import msvc9compiler
+    msvc9compiler.VERSION = 14.0 #Visual studio 2015
 
 # Get the script directory.
 def get_script_dir():
@@ -18,7 +21,6 @@
 os_type = ''
 arch_type = ''
 
-<<<<<<< HEAD
 if platform.system() == 'Windows':
     os_type = 'Windows'
 
@@ -33,14 +35,6 @@
         sys.exit(1)
 
 #elif platform.system() == 'Linux':
-=======
-if os.name == 'nt':
-    from distutils import msvc9compiler
-    msvc9compiler.VERSION = 14.0 #Visual studio 2015
-
-if sys.version > '3':
-    setup_file = "setup_3.py"
->>>>>>> 6ee8ea0f
 else:
     os_type = 'Linux'
 
@@ -123,7 +117,6 @@
         sys.exit(1)
 
 
-<<<<<<< HEAD
 # set py_modules
 py_modules = [
     "CUBRIDdb.connections", "CUBRIDdb.cursors", "CUBRIDdb.FIELD_TYPE",
@@ -131,14 +124,11 @@
     "django_cubrid.creation", "django_cubrid.introspection", "django_cubrid.operations",
     "django_cubrid.schema", "django_cubrid.validation",
 ]
-=======
-version = "11.0.0.0001"
->>>>>>> 6ee8ea0f
 
 # Install CUBRID-Python driver.
 setup(
     name="CUBRID-Python",
-    version="10.0.0.0001",
+    version="11.0.0.0001",
     description="Python interface to CUBRID",
     long_description=\
             "Python interface to CUBRID conforming to the python DB API 2.0 "
